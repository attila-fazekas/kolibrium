<div align="center">
<p><img src="https://raw.githubusercontent.com/attila-fazekas/kolibrium/main/assets/kolibrium_logo.png" alt="kolibrium_logo.png"></p>
<h1>Kotlin library for Selenium tests</h1>
<p><a href="https://opensource.org/licenses/Apache-2.0"><img src="https://img.shields.io/badge/License-Apache_2.0-blue.svg" alt="License"></a>
<a href="https://github.com/attila-fazekas/kolibrium/actions/workflows/gradle.yml"><img src="https://github.com/attila-fazekas/kolibrium/actions/workflows/gradle.yml/badge.svg" alt="Build"></a>
<a href="https://github.com/attila-fazekas/kolibrium/actions/workflows/codeql.yml"><img src="https://github.com/attila-fazekas/kolibrium/actions/workflows/codeql.yml/badge.svg" alt="CodeQL"></a>
<a href="https://central.sonatype.com/search?namespace=dev.kolibrium"><img src="https://img.shields.io/maven-central/v/dev.kolibrium/kolibrium-selenium.svg" alt="Maven Central"></a>
<a href="https://javadoc.io/doc/dev.kolibrium/kolibrium-selenium"><img src="https://javadoc.io/badge2/dev.kolibrium/kolibrium-selenium/javadoc.svg" alt="Javadocs"></a>
<a href="https://img.shields.io/badge/Project%20status-Experimental-red.svg"><img src="https://img.shields.io/badge/Project%20status-Experimental-red.svg" alt="Project status"></a></p>
</div>

Build simple and maintainable automation faster with Kolibrium.

Kolibrium is a declarative Kotlin library designed to reduce boilerplate code and find better abstractions to express Selenium tests in a compact way.
Quickly bring your test automation efforts to life with less code and easy-to-read APIs.

# Get Started

Kolibrium is divided into several subprojects (modules), each of which can be used either independently or in conjunction with others.

- `dsl`: offers DSL functions for creating driver instances
- `ksp`: offers code generation for Page Object classes
- `junit`: offers an extension to write JUnit tests without boilerplate
- `selenium`: offers a range of delegate functions for locating elements 

You can decide to go all-in on Kolibrium by opting for all four modules or choosing just one or two. For example, you could use the Selenium library in conjunction with DSL and JUnit, or you could use Selenium with KSP.

<<<<<<< HEAD
In this tutorial, we will cover the basics of Kolibrium and explore some project combinations to quickly get you started.
=======
In this section, we will cover the basics of Kolibrium to quickly get you started. This guide covers some combinations of projects.
>>>>>>> 873efc0b

## Write your first test

We will be writing tests for the login functionality on SauceLabs demo e-commerce website (https://www.saucedemo.com/)

### 1. Add the Selenium module to your project

First add the following configuration to your Gradle project build file:
```kotlin
dependencies {  
<<<<<<< HEAD
    implementation("dev.kolibrium:kolibrium-selenium:0.1.0")  
=======
    implementation("dev.kolibrium:kolibrium-selenium:0.1.0-SNAPSHOT")  
>>>>>>> 873efc0b
}

repositories {  
	mavenCentral()  
}

tasks.withType<KotlinCompile> {  
    kotlinOptions.freeCompilerArgs = listOf(  
        "-Xcontext-receivers",  
    )  
}
```

_Note: the above configuration uses Kotlin DSL._

See the full file [here](https://gist.github.com/attila-fazekas/3e8b3460b16f1005e954d5142246a10d)

### 2. Use delegates from the Selenium module

Create a test class, such as a JUnit class, and begin using the delegate functions from the `selenium`  module:
```kotlin
@Test  
fun loginTest() {  
    with(driver) {  
        val username by name<WebElement>("user-name")  
        val password by id<WebElement>("password")  
        val button by name<WebElement>("login-button")  
  
        username.sendKeys("standard_user")  
        password.sendKeys("secret_sauce")  
        button.click()  
  
        val logo by className<WebElement>("app_logo")  
  
        logo.text shouldBe "Swag Labs"  
    }  
}
```

_Note: `shouldBe` is an assertion function from [kotest](https://kotest.io/) but you can use any assertion library you like._

See the full file [here](https://gist.github.com/attila-fazekas/261ac3d6191cef1d6390527ccd05ce56)

### 3. Introduce Page Objects

Now, let's introduce some abstraction by creating a Page Object class for the login page:
```kotlin
context(WebDriver)  
class LoginPage {  
    val username: WebElement by name<WebElement>("user-name")  
  
    val password: WebElement by idOrName<WebElement>("password")  
  
    val button: WebElement by name<WebElement>("login-button")  
  
    fun login(username: String, password: String) {  
        this.username.sendKeys(username)  
        this.password.sendKeys(password)  
        button.click()  
    }  
}
```

and the for the landing page:
```kotlin
context(WebDriver)  
class LandingPage { 
    val logo: WebElement by className<WebElement>("app_logo")  
}
```

Then let's use them in the test:
```kotlin
@Test  
fun loginTest() {  
    with(driver) {  
        LoginPage().login(  
            username = "standard_user",  
            password = "secret_sauce"  
        )  
  
        LandingPage().logo.text shouldBe "Swag Labs"  
    }  
}
```

See the full files [here](https://gist.github.com/attila-fazekas/fafc62a009bb267edd4473767afbe1ec)

## Generate Page Object classes with kolibrium-codegen

<<<<<<< HEAD
In this section, we will start using the `ksp` module to generate part of our Page Objects.
=======
In this example, we will start using the `ksp` module to generate part of our Page Objects.
>>>>>>> 873efc0b

### 1. Add KSP module to the build file

First, modify your Gradle project build file by adding the following:
```kotlin
plugins {  
    kotlin("jvm") version "1.9.21"  
    id("com.google.devtools.ksp") version "1.9.21-1.0.15"  
}

dependencies {  
<<<<<<< HEAD
    implementation("dev.kolibrium:kolibrium-annotations:0.1.0")
    ksp("dev.kolibrium:kolibrium-ksp:0.1.0")
    implementation("dev.kolibrium:kolibrium-selenium:0.1.0")
=======
    implementation("dev.kolibrium:kolibrium-annotations:0.1.0-SNAPSHOT")
    ksp("dev.kolibrium:kolibrium-ksp:0.1.0-SNAPSHOT")
    implementation("dev.kolibrium:kolibrium-selenium:0.1.0-SNAPSHOT")
>>>>>>> 873efc0b
}
```

See the full file [here](https://gist.github.com/attila-fazekas/b89e08eaaba4ae0dc88952b22f345c37)

### 2. Store locators in one file

Create a file named `Locators.kt` and add the following enum classes in `com.saucedemo` package:
```kotlin
@Page  
enum class LoginPageLocators {  
  
    @Name("user-name")  
    username,  
  
    password,  
  
    @Name("login-button")  
    button  
}  
  
@Page  
enum class LandingPageLocators {  
  
    @ClassName("app_logo")  
    logo  
}
```

See the full file [here](https://gist.github.com/attila-fazekas/f6c041ef46e8a11b6205210f5b32cc22)

### 3. Generate files

Now, build the project and check the `/build/generated/ksp/main/kotlin/com/saucedemo/generated/` directory. You will see that two files have been created:

`LoginPage.kt`:
```kotlin
context(WebDriver)  
public class LoginPage {  
  public val username: WebElement by name<WebElement>("user-name")  
  
  public val password: WebElement by idOrName<WebElement>("password")  
  
  public val button: WebElement by name<WebElement>("login-button")  
}
```

`LandingPage.kt`:
```kotlin
context(WebDriver)  
public class LandingPage {  
  public val logo: WebElement by className<WebElement>("app_logo")  
}
```

### 4. Create an extension function for login

Create a file e.g. `Pages.kt` in `com.saucedemo` package and write an extension function for the generated `com.saucedemo.generated.LoginPage`:
```kotlin
fun LoginPage.login(username: String, password: String) {
    this.username.sendKeys(username)
    this.password.sendKeys(password)
    button.click()
}
```

See the full file [here](https://gist.github.com/attila-fazekas/bafc4b9eb755d4a858d24feaa4058c3d)

### 5. Use the login function in your test

Import the generated Page Objects in your test and use the extension function to log in:
```kotlin
import com.saucedemo.generated.LandingPage  
import com.saucedemo.generated.LoginPage

@Test  
fun loginTest() {  
    with(driver) {  
        LoginPage().login(  
            username = "standard_user",  
            password = "secret_sauce"  
        )  
  
        LandingPage().logo.text shouldBe "Swag Labs"  
    }  
}
```

See the full file [here](https://gist.github.com/attila-fazekas/7a7f4ec02f6a8ecc1e30f24a0104d523)

## Use DSL functions for creating driver instances

Now, we will be creating WebDriver instances in our tests with the power of DSL:s.

### 1. Add the DSL module to the build file

As usual, we will start with Gradle configurations:
```kotlin
dependencies {
<<<<<<< HEAD
    implementation("dev.kolibrium:kolibrium-annotations:0.1.0")
    implementation("dev.kolibrium:kolibrium-dsl:0.1.0")
    implementation("dev.kolibrium:kolibrium-selenium:0.1.0")
    ksp("dev.kolibrium:kolibrium-ksp:0.1.0")
=======
    implementation("dev.kolibrium:kolibrium-annotations:0.1.0-SNAPSHOT")
    implementation("dev.kolibrium:kolibrium-dsl:0.1.0-SNAPSHOT")
    implementation("dev.kolibrium:kolibrium-selenium:0.1.0-SNAPSHOT")
    ksp("dev.kolibrium:kolibrium-ksp:0.1.0-SNAPSHOT")
>>>>>>> 873efc0b
}
```
See the full file [here](https://gist.github.com/attila-fazekas/e79181ec33cb17ef29a3cfef6888f059)

### 2. Create driver instance with help of the DSL module

Let's create a driver instance with the following configuration:
```kotlin
@BeforeEach
fun setUp() {
    driver = chromeDriver {
        driverService {
            appendLog = true
            readableTimestamp = true
        }
        options {
            arguments {
                +incognito
                windowSize {
                    height = 800
                    width = 600
                }
            }
        }
    }
}
```

It's easy to guess what the `chromeDriver` function call does, but let's dissect it: 
 - it creates a `DriverService` (a `ChromeDriverService` to be specific) with enabled `appendLog` and `readableTimestamp`.
<<<<<<< HEAD
 - it creates an `Options` (in this case a `ChromeOptions`) with enabled `incognito` mode and window size of 800 x 600 pixels.
=======
 - it creates a `Options` (in this case a `ChromeOptions`) with enabled `incognito` mode and window size of 800 x 600 pixels.
>>>>>>> 873efc0b
 - then it uses both objects to create the actual driver.

See the full file [here](https://gist.github.com/attila-fazekas/0bf7aafa985914d9b4929333e979bfc6)

## Inject driver instances to your tests with JUNit module

It's time to unlock the full potential of Kolibrium by letting it inject drivers into your JUnit 5 tests.

### 1. Add the JUnit module to the build file

I'm sure you know the drill by now: we start with Gradle configurations:
```kotlin
dependencies {
<<<<<<< HEAD
    implementation("dev.kolibrium:kolibrium-annotations:0.1.0")
    implementation("dev.kolibrium:kolibrium-dsl:0.1.0")
    implementation("dev.kolibrium:kolibrium-junit:0.1.0")
    implementation("dev.kolibrium:kolibrium-selenium:0.1.0")
    ksp("dev.kolibrium:kolibrium-ksp:0.1.0")
=======
    implementation("dev.kolibrium:kolibrium-annotations:0.1.0-SNAPSHOT")
    implementation("dev.kolibrium:kolibrium-dsl:0.1.0-SNAPSHOT")
    implementation("dev.kolibrium:kolibrium-selenium:0.1.0-SNAPSHOT")
    ksp("dev.kolibrium:kolibrium-ksp:0.1.0-SNAPSHOT")
    testImplementation("org.junit.jupiter:junit-jupiter-api:5.10.1")
    testImplementation("io.kotest:kotest-assertions-core-jvm:5.8.0")
    testRuntimeOnly("org.junit.jupiter:junit-jupiter-engine:5.10.1")
>>>>>>> 873efc0b
}
```

See the full file [here](https://gist.github.com/attila-fazekas/13930ba924035ad1b4eeef801925516d)

### 2. Annotate your test with @Kolibrium

<<<<<<< HEAD
Let's put `context(WebDriver)` and `@Kolibrium` at the top of the test class so that the test shrinks to a more concise form:
=======
Let's put `@Kolibrium` and `context(WebDriver)` so that the test shrinks to
>>>>>>> 873efc0b
```kotlin
context(WebDriver)
@Kolibrium
class SauceDemoTest {

    @Test
    fun loginTest() {
        LoginPage().login(
            username = "standard_user",
            password = "secret_sauce"
        )

        LandingPage().logo.text shouldBe "Swag Labs"
    }
}
```

At runtime a default `ChromeDriver` instance will be injected into the test.

See the full file [here](https://gist.github.com/attila-fazekas/d6dbe02862279339f6c49388b4393adf)

### 2. Customize the injected driver

We can tailor the injected driver by creating a custom Kolibrium configuration.

First, let's add the AutoService dependency:
```kotlin
ksp("dev.zacsweers.autoservice:auto-service-ksp:1.1.0")
```

<<<<<<< HEAD
Then let's create a project level configuration by extending `AbstractProjectConfiguration` with the following content:
=======
Then lets create a file named `KolibriumConfiguration` with the following
>>>>>>> 873efc0b
```kotlin
@AutoService(AbstractProjectConfiguration::class)
class KolibriumConfiguration : AbstractProjectConfiguration() {

    override val chromeDriver = {
        chromeDriver {
            driverService {
                logLevel = DEBUG
                port = 7899
                readableTimestamp = true
            }
            options {
                arguments {
                    +start_maximized
                    +incognito
                }
                experimentalOptions {
                    excludeSwitches {
                        +Switches.enable_automation
                    }
                    localState {
                        browserEnabledLabsExperiments {
                            +ExperimentalFlags.same_site_by_default_cookies
                            +ExperimentalFlags.cookies_without_same_site_must_be_secure
                        }
                    }
                }
            }
        }
    }
}
```

<<<<<<< HEAD
When initiating tests, a ChromeDriver with some experimental options will be injected into the tests.
=======
When running tests, a  ChromeDriver with some experimental options will be injected into the tests.
>>>>>>> 873efc0b

See the full files [here](https://gist.github.com/attila-fazekas/edc6d919a75122d29d956b8119170c0c)
<|MERGE_RESOLUTION|>--- conflicted
+++ resolved
@@ -25,11 +25,7 @@
 
 You can decide to go all-in on Kolibrium by opting for all four modules or choosing just one or two. For example, you could use the Selenium library in conjunction with DSL and JUnit, or you could use Selenium with KSP.
 
-<<<<<<< HEAD
 In this tutorial, we will cover the basics of Kolibrium and explore some project combinations to quickly get you started.
-=======
-In this section, we will cover the basics of Kolibrium to quickly get you started. This guide covers some combinations of projects.
->>>>>>> 873efc0b
 
 ## Write your first test
 
@@ -40,11 +36,7 @@
 First add the following configuration to your Gradle project build file:
 ```kotlin
 dependencies {  
-<<<<<<< HEAD
     implementation("dev.kolibrium:kolibrium-selenium:0.1.0")  
-=======
-    implementation("dev.kolibrium:kolibrium-selenium:0.1.0-SNAPSHOT")  
->>>>>>> 873efc0b
 }
 
 repositories {  
@@ -135,11 +127,7 @@
 
 ## Generate Page Object classes with kolibrium-codegen
 
-<<<<<<< HEAD
 In this section, we will start using the `ksp` module to generate part of our Page Objects.
-=======
-In this example, we will start using the `ksp` module to generate part of our Page Objects.
->>>>>>> 873efc0b
 
 ### 1. Add KSP module to the build file
 
@@ -151,15 +139,9 @@
 }
 
 dependencies {  
-<<<<<<< HEAD
     implementation("dev.kolibrium:kolibrium-annotations:0.1.0")
     ksp("dev.kolibrium:kolibrium-ksp:0.1.0")
     implementation("dev.kolibrium:kolibrium-selenium:0.1.0")
-=======
-    implementation("dev.kolibrium:kolibrium-annotations:0.1.0-SNAPSHOT")
-    ksp("dev.kolibrium:kolibrium-ksp:0.1.0-SNAPSHOT")
-    implementation("dev.kolibrium:kolibrium-selenium:0.1.0-SNAPSHOT")
->>>>>>> 873efc0b
 }
 ```
 
@@ -259,17 +241,10 @@
 As usual, we will start with Gradle configurations:
 ```kotlin
 dependencies {
-<<<<<<< HEAD
     implementation("dev.kolibrium:kolibrium-annotations:0.1.0")
     implementation("dev.kolibrium:kolibrium-dsl:0.1.0")
     implementation("dev.kolibrium:kolibrium-selenium:0.1.0")
     ksp("dev.kolibrium:kolibrium-ksp:0.1.0")
-=======
-    implementation("dev.kolibrium:kolibrium-annotations:0.1.0-SNAPSHOT")
-    implementation("dev.kolibrium:kolibrium-dsl:0.1.0-SNAPSHOT")
-    implementation("dev.kolibrium:kolibrium-selenium:0.1.0-SNAPSHOT")
-    ksp("dev.kolibrium:kolibrium-ksp:0.1.0-SNAPSHOT")
->>>>>>> 873efc0b
 }
 ```
 See the full file [here](https://gist.github.com/attila-fazekas/e79181ec33cb17ef29a3cfef6888f059)
@@ -300,11 +275,7 @@
 
 It's easy to guess what the `chromeDriver` function call does, but let's dissect it: 
  - it creates a `DriverService` (a `ChromeDriverService` to be specific) with enabled `appendLog` and `readableTimestamp`.
-<<<<<<< HEAD
  - it creates an `Options` (in this case a `ChromeOptions`) with enabled `incognito` mode and window size of 800 x 600 pixels.
-=======
- - it creates a `Options` (in this case a `ChromeOptions`) with enabled `incognito` mode and window size of 800 x 600 pixels.
->>>>>>> 873efc0b
  - then it uses both objects to create the actual driver.
 
 See the full file [here](https://gist.github.com/attila-fazekas/0bf7aafa985914d9b4929333e979bfc6)
@@ -318,21 +289,11 @@
 I'm sure you know the drill by now: we start with Gradle configurations:
 ```kotlin
 dependencies {
-<<<<<<< HEAD
     implementation("dev.kolibrium:kolibrium-annotations:0.1.0")
     implementation("dev.kolibrium:kolibrium-dsl:0.1.0")
     implementation("dev.kolibrium:kolibrium-junit:0.1.0")
     implementation("dev.kolibrium:kolibrium-selenium:0.1.0")
     ksp("dev.kolibrium:kolibrium-ksp:0.1.0")
-=======
-    implementation("dev.kolibrium:kolibrium-annotations:0.1.0-SNAPSHOT")
-    implementation("dev.kolibrium:kolibrium-dsl:0.1.0-SNAPSHOT")
-    implementation("dev.kolibrium:kolibrium-selenium:0.1.0-SNAPSHOT")
-    ksp("dev.kolibrium:kolibrium-ksp:0.1.0-SNAPSHOT")
-    testImplementation("org.junit.jupiter:junit-jupiter-api:5.10.1")
-    testImplementation("io.kotest:kotest-assertions-core-jvm:5.8.0")
-    testRuntimeOnly("org.junit.jupiter:junit-jupiter-engine:5.10.1")
->>>>>>> 873efc0b
 }
 ```
 
@@ -340,11 +301,7 @@
 
 ### 2. Annotate your test with @Kolibrium
 
-<<<<<<< HEAD
 Let's put `context(WebDriver)` and `@Kolibrium` at the top of the test class so that the test shrinks to a more concise form:
-=======
-Let's put `@Kolibrium` and `context(WebDriver)` so that the test shrinks to
->>>>>>> 873efc0b
 ```kotlin
 context(WebDriver)
 @Kolibrium
@@ -375,11 +332,7 @@
 ksp("dev.zacsweers.autoservice:auto-service-ksp:1.1.0")
 ```
 
-<<<<<<< HEAD
 Then let's create a project level configuration by extending `AbstractProjectConfiguration` with the following content:
-=======
-Then lets create a file named `KolibriumConfiguration` with the following
->>>>>>> 873efc0b
 ```kotlin
 @AutoService(AbstractProjectConfiguration::class)
 class KolibriumConfiguration : AbstractProjectConfiguration() {
@@ -413,10 +366,6 @@
 }
 ```
 
-<<<<<<< HEAD
 When initiating tests, a ChromeDriver with some experimental options will be injected into the tests.
-=======
-When running tests, a  ChromeDriver with some experimental options will be injected into the tests.
->>>>>>> 873efc0b
-
-See the full files [here](https://gist.github.com/attila-fazekas/edc6d919a75122d29d956b8119170c0c)
+
+See the full files [here](https://gist.github.com/attila-fazekas/edc6d919a75122d29d956b8119170c0c)