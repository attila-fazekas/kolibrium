--- conflicted
+++ resolved
@@ -44,14 +44,8 @@
           new_branch: ${{ env.DEPENDENCY_UPDATE_BRANCH }}
           message: "Update versions.properties"
 
-<<<<<<< HEAD
-      - name: Create Pull Request 
-        run: 
-          gh pr create --head ${{ env.DEPENDENCY_UPDATE_BRANCH }} --base main --title "Update dependencies" --reviewer attila-fazekas
-=======
       - name: Create Pull Request
         env:
           GH_TOKEN: ${{ github.token }}
         run: 
-          gh pr create --head ${{ env.DEPENDENCY_UPDATE_BRANCH }} --base main --title "Update dependencies" --fill --reviewer attila-fazekas
->>>>>>> af6ca3c5
+          gh pr create --head ${{ env.DEPENDENCY_UPDATE_BRANCH }} --base main --title "Update dependencies" --fill --reviewer attila-fazekas